--- conflicted
+++ resolved
@@ -230,13 +230,12 @@
     </div>
     
     <script>
-<<<<<<< HEAD
-        // --- CONFIGURATION ---
-        const API_URL = 'http://localhost:3001';
-=======
         document.addEventListener('DOMContentLoaded', () => {
             const API_URL = 'https://medbloc-ipfs.onrender.com';
->>>>>>> e7a764c0
+
+            // --- STATE ---
+            let authToken = localStorage.getItem('authToken');
+            let userEmail = localStorage.getItem('userEmail');
 
         // --- DOM ELEMENTS ---
         const authView = document.getElementById('authView');
